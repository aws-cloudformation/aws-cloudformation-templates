# /*
# * Copyright 2018 Amazon.com, Inc. or its affiliates. All Rights Reserved.
# *
# * Permission is hereby granted, free of charge, to any person obtaining a copy of this
# * software and associated documentation files (the "Software"), to deal in the Software
# * without restriction, including without limitation the rights to use, copy, modify,
# * merge, publish, distribute, sublicense, and/or sell copies of the Software, and to
# * permit persons to whom the Software is furnished to do so.
# *
# * THE SOFTWARE IS PROVIDED "AS IS", WITHOUT WARRANTY OF ANY KIND, EXPRESS OR IMPLIED,
# * INCLUDING BUT NOT LIMITED TO THE WARRANTIES OF MERCHANTABILITY, FITNESS FOR A
# * PARTICULAR PURPOSE AND NONINFRINGEMENT. IN NO EVENT SHALL THE AUTHORS OR COPYRIGHT
# * HOLDERS BE LIABLE FOR ANY CLAIM, DAMAGES OR OTHER LIABILITY, WHETHER IN AN ACTION
# * OF CONTRACT, TORT OR OTHERWISE, ARISING FROM, OUT OF OR IN CONNECTION WITH THE
# * SOFTWARE OR THE USE OR OTHER DEALINGS IN THE SOFTWARE.
# */

AWSTemplateFormatVersion: '2010-09-09'
Description: 'CI/CD optimized AWS CloudFormation Sample Template for AWS Service Catalog Portfolio creation.
             ### Before deployment please make sure that all parameters are reviewed and updated according the specific use case. ###
             **WARNING**
             This template creates AWS Service Catalog Portfolio, please make sure you review billing costs for AWS Service Catalog.'
Metadata:
  cfn-lint:
    config:
      regions:
      - us-east-1
      - us-west-2
  AWS::CloudFormation::Interface:
    ParameterGroups:
      -
        Label:
          default: "Service Catalog Portfolio Details"
        Parameters:
          - PortfolioDisplayName
          - PortfolioProviderName
          - PortfolioDescription
      -
        Label:
          default: "Service Catalog Portfolio Tags"
        Parameters:
          - Dept
          - Env
          - User
          - Owner
      -
        Label:
          default: "Service Catalog Product Tag Options Activation"
        Parameters:
          - ActivateProductTagOptions
      -
        Label:
          default: "Service Catalog Product Tag Options"
        Parameters:
          - ProductDept
          - ProductEnv
          - ProductUser
          - ProductOwner
      -
        Label:
          default: "Portfolio Sharing"
        Parameters:
          - ShareThisPortfolio
          - AccountIdOfChildAWSAccount

Parameters:

# Enviornment type
  Env:
    Description:    Please specify the target Environment. Used for tagging and resource names. Mandatory LOWER CASE.
    Type:           String
    Default:        "dev"
    AllowedValues:
      - test
      - dev
      - prod

# Department
  Dept:
    Description:    Please specify the Department. Used for tagging
    Type:           String
    Default:        "1234"

# User
  User:
    Description:    Please specify the User. Used for tagging
    Type:           String
    Default:        "User"

# Owner
  Owner:
    Description:    Please specify the Owner. Used for tagging
    Type:           String
    Default:        "Owner"

# Product Enviornment type
  ProductEnv:
    Description:    Please specify the target Environment. Used for tagging and resource names. Mandatory LOWER CASE.
    Type:           String
    Default:        "dev"
    AllowedValues:
      - test
      - dev
      - prod

# Product Department
  ProductDept:
    Description:    Please specify the Department. Used for tagging
    Type:           String
    Default:        "1234"

# Product User
  ProductUser:
    Description:    Please specify the User. Used for tagging
    Type:           String
    Default:        "User"

# Product Owner
  ProductOwner:
    Description:    Please specify the Owner. Used for tagging
    Type:           String
    Default:        "Owner"

# Portfolio Provider Name
  PortfolioProviderName:
    Description:    Please specify the Portfolio Provider Name.
    Type:           String
    Default:        "IT Provider"

# Portfolio Description
  PortfolioDescription:
    Description:    Please specify the Portfolio Description.
    Type:           String
    Default:        "Service Catalog Portfolio for Business Unit (BU)"

# Portfolio Display Name
  PortfolioDisplayName:
    Description:    Please specify the Portfolio Description. Must satisfy regular expression pattern, (^[a-zA-Z0-9_\-]*)
    Type:           String
    Default:        "Test_Portfolio"

# Tag Options Activation
  ActivateProductTagOptions:
    Description:    Activate Custom Tag Options? Used for portfolio tagging
    Type:           String
    Default:        "true"
    AllowedValues:
      - 'true'
      - 'false'

# Share Portfolio
  ShareThisPortfolio:
    Description:    Please specify if this Portfolio will be Shared with additonal accounts?
    Type:           String
    Default:        "false"
    AllowedValues:
      - 'true'
      - 'false'

# AccountId
  AccountIdOfChildAWSAccount:
    Description:    Please specify the Sub AWS Account ID.
    Type:           String
    Default:        "1234567890"


Conditions:

  ConditionShareThisPortfolio: !Equals [ !Ref ShareThisPortfolio, 'true']

Resources:

  ServiceCatalogPortfolio:
    Type: "AWS::ServiceCatalog::Portfolio"
    Properties:
      ProviderName: !Ref 'PortfolioProviderName'
      Description: !Ref 'PortfolioDescription'
      DisplayName: !Ref 'PortfolioDisplayName'
      Tags:
        - Key:    Name
          Value:  !Sub '${PortfolioDisplayName}'
        - Key:    Dept
          Value:  !Sub '${Dept}'
        - Key:    Env
          Value:  !Sub '${Env}'
        - Key:    User
          Value:  !Sub '${User}'
        - Key:    Owner
          Value:  !Sub '${Owner}'

  ServiceCatalogProductTagOptionsDept:
    Type: "AWS::ServiceCatalog::TagOption"
    Properties:
      Active:     !Ref 'ActivateProductTagOptions'
<<<<<<< HEAD
      Tags:
        - Key:        Dept
          Value:      !Sub '${ProductDept}'
        - Key:        Env
          Value:      !Sub '${ProductEnv}'
        - Key:        User
          Value:      !Sub '${ProductUser}'
        - Key:        Owner
          Value:      !Sub '${ProductOwner}'
=======
      Key:        Dept
      Value:      !Sub '${ProductDept}'

  ServiceCatalogProductTagOptionsEnv:
    Type: "AWS::ServiceCatalog::TagOption"
    Properties:
      Active:     !Ref 'ActivateProductTagOptions'
      Key:        Env
      Value:      !Sub '${ProductEnv}'
  
  ServiceCatalogProductTagOptionsUser:
    Type: "AWS::ServiceCatalog::TagOption"
    Properties:
      Active:     !Ref 'ActivateProductTagOptions'
      Key:        User
      Value:      !Sub '${ProductUser}'
  
  ServiceCatalogProductTagOptionsOwner:
    Type: "AWS::ServiceCatalog::TagOption"
    Properties:
      Active:     !Ref 'ActivateProductTagOptions'
      Key:        Owner
      Value:      !Sub '${ProductOwner}'
>>>>>>> 86c4ec2c

  ServiceCatalogPortfolioShare:
    Type: "AWS::ServiceCatalog::PortfolioShare"
    Condition: ConditionShareThisPortfolio
    Properties:
      AccountId: !Ref 'AccountIdOfChildAWSAccount'
      PortfolioId: !Ref 'ServiceCatalogPortfolio'

Outputs:

  ServiceCatalogPortfolio:
    Value:    !Ref 'ServiceCatalogPortfolio'
    Export:
      Name:   !Sub '${AWS::StackName}-ServiceCatalogPortfolio'

  ServiceCatalogPortfolioName:
    Value:    !GetAtt 'ServiceCatalogPortfolio.PortfolioName'
    Export:
      Name:   !Sub '${AWS::StackName}-ServiceCatalogPortfolioName'

  ServiceCatalogProductTagOptionsDept:
    Value:    !Ref 'ServiceCatalogProductTagOptionsDept'
    Export:
      Name:   !Sub '${AWS::StackName}-ServiceCatalogProductTagOptionsDept'<|MERGE_RESOLUTION|>--- conflicted
+++ resolved
@@ -192,17 +192,6 @@
     Type: "AWS::ServiceCatalog::TagOption"
     Properties:
       Active:     !Ref 'ActivateProductTagOptions'
-<<<<<<< HEAD
-      Tags:
-        - Key:        Dept
-          Value:      !Sub '${ProductDept}'
-        - Key:        Env
-          Value:      !Sub '${ProductEnv}'
-        - Key:        User
-          Value:      !Sub '${ProductUser}'
-        - Key:        Owner
-          Value:      !Sub '${ProductOwner}'
-=======
       Key:        Dept
       Value:      !Sub '${ProductDept}'
 
@@ -226,7 +215,6 @@
       Active:     !Ref 'ActivateProductTagOptions'
       Key:        Owner
       Value:      !Sub '${ProductOwner}'
->>>>>>> 86c4ec2c
 
   ServiceCatalogPortfolioShare:
     Type: "AWS::ServiceCatalog::PortfolioShare"
